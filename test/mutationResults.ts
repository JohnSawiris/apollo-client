import { assert } from 'chai';
import mockNetworkInterface from './mocks/mockNetworkInterface';
import ApolloClient from '../src';
import { MutationBehaviorReducerArgs, MutationBehavior, cleanArray } from '../src/data/mutationResults';
import { NormalizedCache, StoreObject } from '../src/data/storeUtils';
import { isMutationResultAction, isQueryResultAction } from '../src/actions';

import { Subscription } from '../src/util/Observable';

import { assign, cloneDeep } from 'lodash';

import { ObservableQuery } from '../src/core/ObservableQuery';

import gql from 'graphql-tag';

describe('mutation results', () => {
  const query = gql`
    query todoList {
      __typename
      todoList(id: 5) {
        __typename
        id
        todos {
          id
          __typename
          text
          completed
        }
        filteredTodos: todos(completed: true) {
          id
          __typename
          text
          completed
        }
      }
      noIdList: todoList(id: 6) {
        __typename
        id
        todos {
          __typename
          text
          completed
        }
      }
    }
  `;

  const queryWithVars = gql`
    query todoList ($id: Int){
      __typename
      todoList(id: $id) {
        __typename
        id
        todos {
          id
          __typename
          text
          completed
        }
        filteredTodos: todos(completed: true) {
          id
          __typename
          text
          completed
        }
      }
    }
  `;

  const result: any = {
    data: {
      __typename: 'Query',
      todoList: {
        __typename: 'TodoList',
        id: '5',
        todos: [
          {
            __typename: 'Todo',
            id: '3',
            text: 'Hello world',
            completed: false,
          },
          {
            __typename: 'Todo',
            id: '6',
            text: 'Second task',
            completed: false,
          },
          {
            __typename: 'Todo',
            id: '12',
            text: 'Do other stuff',
            completed: false,
          },
        ],
        filteredTodos: [],
      },
      noIdList: {
        __typename: 'TodoList',
        id: '7',
        todos: [
          {
            __typename: 'Todo',
            text: 'Hello world',
            completed: false,
          },
          {
            __typename: 'Todo',
            text: 'Second task',
            completed: false,
          },
          {
            __typename: 'Todo',
            text: 'Do other stuff',
            completed: false,
          },
        ],
      },
    },
  };

  const result6: any = {
    data: {
      __typename: 'Query',
      todoList: {
        __typename: 'TodoList',
        id: '6',
        todos: [
          {
            __typename: 'Todo',
            id: '13',
            text: 'Hello world',
            completed: false,
          },
          {
            __typename: 'Todo',
            id: '16',
            text: 'Second task',
            completed: false,
          },
          {
            __typename: 'Todo',
            id: '112',
            text: 'Do other stuff',
            completed: false,
          },
        ],
        filteredTodos: [],
      },
    },
  };

  const result5: any = {
    data: {
      __typename: 'Query',
      todoList: {
        __typename: 'TodoList',
        id: '5',
        todos: [
          {
            __typename: 'Todo',
            id: '13',
            text: 'Hello world',
            completed: false,
          },
          {
            __typename: 'Todo',
            id: '16',
            text: 'Second task',
            completed: false,
          },
          {
            __typename: 'Todo',
            id: '112',
            text: 'Do other stuff',
            completed: false,
          },
        ],
        filteredTodos: [],
      },
    },
  };

  let client: ApolloClient;
  let networkInterface: any;

  type CustomMutationBehavior = {
    type: 'CUSTOM_MUTATION_RESULT',
    dataId: string,
    field: string,
    value: any,
  };

  // This is an example of a basic mutation reducer that just sets a field in the store
  function customMutationReducer(state: NormalizedCache, {
    behavior,
  }: MutationBehaviorReducerArgs): NormalizedCache {
    const customBehavior = behavior as any as CustomMutationBehavior;

    state[customBehavior.dataId] = assign({}, state[customBehavior.dataId], {
      [customBehavior.field]: customBehavior.value,
    }) as StoreObject;

    return state;
  }

  function setupObsHandle(...mockedResponses: any[]) {
    networkInterface = mockNetworkInterface({
      request: { query },
      result,
    }, ...mockedResponses);

    client = new ApolloClient({
      networkInterface,
      addTypename: true,
      dataIdFromObject: (obj: any) => {
        if (obj.id && obj.__typename) {
          return obj.__typename + obj.id;
        }
        return null;
      },

      mutationBehaviorReducers: {
        'CUSTOM_MUTATION_RESULT': customMutationReducer,
      },
    });

    return client.watchQuery({
      query,
    });
  }

  function setup(...mockedResponses: any[]) {
    const obsHandle = setupObsHandle(...mockedResponses);
    return obsHandle.result();
  };

  it('correctly primes cache for tests', () => {
    return setup()
      .then(() => client.query({
        query,
      }));
  });

  it('correctly integrates field changes by default', () => {
    const mutation = gql`
      mutation setCompleted {
        setCompleted(todoId: "3") {
          id
          completed
          __typename
        }
        __typename
      }
    `;

    const mutationResult = {
      data: {
        __typename: 'Mutation',
        setCompleted: {
          __typename: 'Todo',
          id: '3',
          completed: true,
        },
      },
    };

    return setup({
      request: { query: mutation },
      result: mutationResult,
    })
    .then(() => {
      return client.mutate({ mutation });
    })
    .then(() => {
      return client.query({ query });
    })
    .then((newResult: any) => {
      assert.isTrue(newResult.data.todoList.todos[0].completed);
    });
  });

  describe('ARRAY_INSERT', () => {
    const mutation = gql`
      mutation createTodo {
        # skipping arguments in the test since they don't matter
        createTodo {
          id
          text
          completed
          __typename
        }
        __typename
      }
    `;

    const mutationResult = {
      data: {
        __typename: 'Mutation',
        createTodo: {
          __typename: 'Todo',
          id: '99',
          text: 'This one was created with a mutation.',
          completed: true,
        },
      },
    };

    const mutationNoId = gql`
      mutation createTodo {
        # skipping arguments in the test since they don't matter
        createTodo {
          text
          completed
          __typename
        }
        __typename
      }
    `;

    const mutationResultNoId = {
      data: {
        __typename: 'Mutation',
        createTodo: {
          __typename: 'Todo',
          text: 'This one was created with a mutation.',
          completed: true,
        },
      },
    };

    it('correctly integrates a basic object at the beginning', () => {
      return setup({
        request: { query: mutation },
        result: mutationResult,
      })
      .then(() => {
        const dataId = client.dataId({
          __typename: 'TodoList',
          id: '5',
        });

        return client.mutate({
          mutation,
          resultBehaviors: [
            {
              type: 'ARRAY_INSERT',
              resultPath: [ 'createTodo' ],
              storePath: [ dataId, 'todos' ],
              where: 'PREPEND',
            },
          ],
        });
      })
      .then(() => {
        return client.query({ query });
      })
      .then((newResult: any) => {
        // There should be one more todo item than before
        assert.equal(newResult.data.todoList.todos.length, 4);

        // Since we used `prepend` it should be at the front
        assert.equal(newResult.data.todoList.todos[0].text, 'This one was created with a mutation.');
      });
    });

    it('correctly integrates a basic object at the end', () => {
      return setup({
        request: { query: mutation },
        result: mutationResult,
      })
      .then(() => {
        return client.mutate({
          mutation,
          resultBehaviors: [
            {
              type: 'ARRAY_INSERT',
              resultPath: [ 'createTodo' ],
              storePath: [ 'TodoList5', 'todos' ],
              where: 'APPEND',
            },
          ],
        });
      })
      .then(() => {
        return client.query({ query });
      })
      .then((newResult: any) => {
        // There should be one more todo item than before
        assert.equal(newResult.data.todoList.todos.length, 4);

        // Since we used `APPEND` it should be at the end
        assert.equal(newResult.data.todoList.todos[3].text, 'This one was created with a mutation.');
      });
    });

    it('correctly integrates a basic object at the end with arguments', () => {
      return setup({
        request: { query: mutation },
        result: mutationResult,
      })
      .then(() => {
        return client.mutate({
          mutation,
          resultBehaviors: [
            {
              type: 'ARRAY_INSERT',
              resultPath: [ 'createTodo' ],
              storePath: [
                'TodoList5',
                client.fieldWithArgs('todos', {completed: true}),
              ],
              where: 'APPEND',
            },
          ],
        });
      })
      .then(() => {
        return client.query({ query });
      })
      .then((newResult: any) => {
        // There should be one more todo item than before
        assert.equal(newResult.data.todoList.filteredTodos.length, 1);
        assert.equal(newResult.data.todoList.filteredTodos[0].text, 'This one was created with a mutation.');
      });
    });

    it('correctly integrates a basic object at the end without id', () => {
      return setup({
        request: { query: mutationNoId },
        result: mutationResultNoId,
      })
      .then(() => {
        return client.mutate({
          mutation: mutationNoId,
          resultBehaviors: [
            {
              type: 'ARRAY_INSERT',
              resultPath: [ 'createTodo' ],
              storePath: [ 'TodoList7', 'todos' ],
              where: 'APPEND',
            },
          ],
        });
      })
      .then(() => {
        return client.query({ query });
      })
      .then((newResult: any) => {
        // There should be one more todo item than before
        assert.equal(newResult.data.noIdList.todos.length, 4);

        // Since we used `APPEND` it should be at the end
        assert.equal(newResult.data.noIdList.todos[3].text, 'This one was created with a mutation.');
      });
    });

    it('accepts two operations', () => {
      return setup({
        request: { query: mutation },
        result: mutationResult,
      })
      .then(() => {
        return client.mutate({
          mutation,
          resultBehaviors: [
            {
              type: 'ARRAY_INSERT',
              resultPath: [ 'createTodo' ],
              storePath: [ 'TodoList5', 'todos' ],
              where: 'PREPEND',
            }, {
              type: 'ARRAY_INSERT',
              resultPath: [ 'createTodo' ],
              storePath: [ 'TodoList5', 'todos' ],
              where: 'APPEND',
            },
          ],
        });
      })
      .then(() => {
        return client.query({ query });
      })
      .then((newResult: any) => {
        // There should be one more todo item than before
        assert.equal(newResult.data.todoList.todos.length, 5);

        // There will be two copies
        assert.equal(newResult.data.todoList.todos[0].text, 'This one was created with a mutation.');

        assert.equal(newResult.data.todoList.todos[4].text, 'This one was created with a mutation.');
      });
    });
  });

  describe('DELETE', () => {
    const mutation = gql`
      mutation deleteTodo {
        # skipping arguments in the test since they don't matter
        deleteTodo {
          id
          __typename
        }
        __typename
      }
    `;

    const mutationResult = {
      data: {
        __typename: 'Mutation',
        deleteTodo: {
          __typename: 'Todo',
          id: '3',
        },
      },
    };

    it('deletes object from array and store', () => {
      return setup({
        request: { query: mutation },
        result: mutationResult,
      })
      .then(() => {
        return client.mutate({
          mutation,
          resultBehaviors: [
            {
              type: 'DELETE',
              dataId: 'Todo3',
            },
          ],
        });
      })
      .then(() => {
        return client.query({ query });
      })
      .then((newResult: any) => {
        // There should be one fewer todo item than before
        assert.equal(newResult.data.todoList.todos.length, 2);

        // The item shouldn't be in the store anymore
        assert.notProperty(client.queryManager.getApolloState().data, 'Todo3');
        // shouldn't have affected other data elements
        assert.notEqual(client.queryManager.getApolloState().data['TodoList5']['__typename'], undefined);
      });
    });
  });

  describe('ARRAY_DELETE', () => {
    const mutation = gql`
      mutation removeTodo {
        # skipping arguments in the test since they don't matter
        removeTodo {
          id
          __typename
        }
        __typename
      }
    `;

    const mutationResult = {
      data: {
        __typename: 'Mutation',
        removeTodo: {
          __typename: 'Todo',
          id: '3',
        },
      },
    };

    it('deletes an object from array but not store', () => {
      return setup({
        request: { query: mutation },
        result: mutationResult,
      })
      .then(() => {
        return client.mutate({
          mutation,
          resultBehaviors: [
            {
              type: 'ARRAY_DELETE',
              dataId: 'Todo3',
              storePath: ['TodoList5', 'todos'],
            },
          ],
        });
      })
      .then(() => {
        return client.query({ query });
      })
      .then((newResult: any) => {
        // There should be one fewer todo item than before
        assert.equal(newResult.data.todoList.todos.length, 2);

        // The item is still in the store
        assert.property(client.queryManager.getApolloState().data, 'Todo3');
      });
    });
  });

  describe('CUSTOM_MUTATION_RESULT', () => {
    const mutation = gql`
      mutation setField {
        # skipping arguments in the test since they don't matter
        setSomething {
          aValue
          __typename
        }
        __typename
      }
    `;

    const mutationResult = {
      data: {
        __typename: 'Mutation',
        setSomething: {
          __typename: 'Value',
          aValue: 'rainbow',
        },
      },
    };

    it('runs the custom reducer', () => {
      return setup({
        request: { query: mutation },
        result: mutationResult,
      })
      .then(() => {
        return client.mutate({
          mutation,
          resultBehaviors: [
            {
              type: 'CUSTOM_MUTATION_RESULT',
              dataId: 'Todo3',
              field: 'text',
              value: 'this is the new text',
            } as any as MutationBehavior,
          ],
        });
      })
      .then(() => {
        return client.query({ query });
      })
      .then((newResult: any) => {
        // Our custom reducer has indeed modified the state!
        assert.equal(newResult.data.todoList.todos[0].text, 'this is the new text');
      });
    });
  });

  describe('array cleaning for DELETE behavior', () => {
    it('maintains reference on flat array', () => {
      const array = [1, 2, 3, 4, 5].map(x => ({id: x}));
      assert.isTrue(cleanArray(array, 6) === array);
      assert.isFalse(cleanArray(array, 3) === array);
    });

    it('works on nested array', () => {
      const array = [
        [1, 2, 3, 4, 5].map(x => ({id: x})),
        [6, 7, 8, 9, 10].map(x => ({id: x})),
      ];

      const cleaned = cleanArray(array, 5);
      assert.equal(cleaned[0].length, 4);
      assert.equal(cleaned[1].length, 5);
    });

    it('maintains reference on nested array', () => {
      const array = [
        [1, 2, 3, 4, 5].map(x => ({id: x})),
        [6, 7, 8, 9, 10].map(x => ({id: x})),
      ];

      assert.isTrue(cleanArray(array, 11) === array);
      assert.isFalse(cleanArray(array, 5) === array);
    });
  });

  describe('result reducer', () => {
    const mutation = gql`
      mutation createTodo {
        # skipping arguments in the test since they don't matter
        createTodo {
          id
          text
          completed
          __typename
        }
        __typename
      }
    `;

    const mutationResult = {
      data: {
        __typename: 'Mutation',
        createTodo: {
          id: '99',
          __typename: 'Todo',
          text: 'This one was created with a mutation.',
          completed: true,
        },
      },
    };

    const query2 = gql`
      query newTodos {
        __typename
        newTodos(since: 1){
          __typename
          id
          text
          completed
        }
      }
    `;

    const result2: any = {
      data: {
        __typename: 'Query',
        newTodos: [
          {
              __typename: 'Todo',
            id: '3030',
            text: 'Recently added',
            completed: false,
          },
        ],
      },
    };

    it('is called on mutation result', () => {
      let counter = 0;
      let observableQuery: any;
      return setup({
        request: { query: mutation },
        result: mutationResult,
      })
      .then(() => {
        observableQuery = client.watchQuery({
          query,
          reducer: (previousResult, action) => {
            counter++;
            if (isMutationResultAction(action)) {
<<<<<<< HEAD
              const newResult = cloneDeep(previousResult) as any;
              newResult.todoList.todos.unshift(action.result.data.createTodo);
=======
              const newResult = clonedeep(previousResult) as any;
              newResult.todoList.todos.unshift(action.result.data['createTodo']);
>>>>>>> 735ee9b4
              return newResult;
            }
            return previousResult;
          },
        }).subscribe({
          next: () => null, // TODO: we should actually check the new result
        });
        return client.mutate({
          mutation,
        });
      })
      .then(() => {
        // TODO: improve this test. Now it just works because this query is the same as the watchQuery with the reducer.
        return client.query({ query });
      })
      .then((newResult: any) => {
        observableQuery.unsubscribe();

        // The reducer should have been called once
        assert.equal(counter, 1);

        // There should be one more todo item than before
        assert.equal(newResult.data.todoList.todos.length, 4);

        // Since we used `prepend` it should be at the front
        assert.equal(newResult.data.todoList.todos[0].text, 'This one was created with a mutation.');
      });
    });

    it('passes variables', () => {
      let counter = 0;
      let observableQuery: ObservableQuery;
      let subscription: any;

      return setup({
        request: { query: queryWithVars, variables: { id: 5 } },
        result: result5,
      }, {
        request: { query: mutation},
        result: mutationResult,
      }, {
        request: { query: queryWithVars, variables: { id: 6 } },
        result: result6,
      }, {
        request: { query: mutation},
        result: mutationResult,
      })
      .then(() => {
        observableQuery = client.watchQuery({
          query: queryWithVars,
          variables: { id: 5 },
          reducer: (previousResult, action, variables: any) => {
            counter++;
            if (isMutationResultAction(action) && variables['id'] === 5) {
<<<<<<< HEAD
              const newResult = cloneDeep(previousResult) as any;
              newResult.todoList.todos.unshift(action.result.data.createTodo);
=======
              const newResult = clonedeep(previousResult) as any;
              newResult.todoList.todos.unshift((action.result.data as any).createTodo);
>>>>>>> 735ee9b4
              return newResult;
            }
            return previousResult;
          },
        });

        subscription = observableQuery.subscribe({
          next: () => null, // TODO: we should actually check the new result
        });
        return client.mutate({
          mutation,
        });
      })
      .then(() => {
        return observableQuery.setOptions({ variables: { id: 6 } });
      })
      .then((res) => {
        return client.mutate({
          mutation,
        });
      })
      .then(() => {
        // going back to check the result of the original query
        return observableQuery.setOptions({ variables: { id: 5 } });
      })
      .then((newResult: any) => {
        subscription.unsubscribe();

        // The reducer should have been called twice
        assert.equal(counter, 3);

        // But there should be one more todo item than before, because variables only matched once
        assert.equal(newResult.data.todoList.todos.length, 4);

        // Since we used `prepend` it should be at the front
        assert.equal(newResult.data.todoList.todos[0].text, 'This one was created with a mutation.');
      });
    });

    it('can filter based on operationName', () => {
      let counter = 0;
      let observableQuery: any;
      let observableQuery2: any;
      return setup({
        request: { query: mutation },
        result: mutationResult,
      })
      .then(() => {
        observableQuery = client.watchQuery({
          query,
          reducer: (previousResult, action) => {
            if (isMutationResultAction(action) && action.operationName === 'createTodo') {
              counter++;
<<<<<<< HEAD
              const newResult = cloneDeep(previousResult) as any;
              newResult.todoList.todos.unshift(action.result.data.createTodo);
=======
              const newResult = clonedeep(previousResult) as any;
              newResult.todoList.todos.unshift(action.result.data['createTodo']);
>>>>>>> 735ee9b4
              return newResult;
            }
            return previousResult;
          },
        }).subscribe({
          next: () => null, // TODO: we should actually check the new result
        });

        // this query subscribes to the same data, but the reducer should never run
        // because the operationName doesn't match. So the number of
        observableQuery2 = client.watchQuery({
          query,
          reducer: (previousResult, action) => {
            if (isMutationResultAction(action) && action.operationName === 'wrongName') {
              counter++; // shouldn't be called, so counter shouldn't increase.
<<<<<<< HEAD
              const newResult = cloneDeep(previousResult) as any;
              newResult.todoList.todos.unshift(action.result.data.createTodo);
=======
              const newResult = clonedeep(previousResult) as any;
              newResult.todoList.todos.unshift(action.result.data['createTodo']);
>>>>>>> 735ee9b4
              return newResult;
            }
            return previousResult;
          },
        }).subscribe({
          next: () => null, // TODO: we should actually check the new result
        });
        return client.mutate({
          mutation,
        });
      })
      .then(() => {
        // TODO: improve this test. Now it just works because this query is the same as the watchQuery with the reducer.
        return client.query({ query });
      })
      .then((newResult: any) => {
        observableQuery.unsubscribe();

        // The reducer should have been called once
        assert.equal(counter, 1);

        // There should be one more todo item than before
        assert.equal(newResult.data.todoList.todos.length, 4);

        // Since we used `prepend` it should be at the front
        assert.equal(newResult.data.todoList.todos[0].text, 'This one was created with a mutation.');
      });
    });

    it('is called on query result as well', () => {
      let counter = 0;
      let observableQuery: any;

      return setup({
        request: { query: mutation },
        result: mutationResult,
      }, {
        request: { query: query2 },
        result: result2,
      })
      .then(() => {
        observableQuery = client.watchQuery({
          query,
          reducer: (previousResult, action) => {
            counter++;
            if (isQueryResultAction(action)) {
<<<<<<< HEAD
              const newResult = cloneDeep(previousResult) as any;
              newResult.todoList.todos.unshift(action.result.data.newTodos[0]);
=======
              const newResult = clonedeep(previousResult) as any;
              newResult.todoList.todos.unshift(action.result.data['newTodos'][0]);
>>>>>>> 735ee9b4
              return newResult;
            }
            return previousResult;
          },
        }).subscribe({
          next: () => null, // TODO: we should actually check the new result
        });
      })
      .then(() => {
        return client.query({ query: query2 });
      })
      .then(() => {
        return client.query({ query });
      })
      .then((newResult: any) => {
        observableQuery.unsubscribe();

        // The reducer should have been called once
        assert.equal(counter, 1);

        // There should be one more todo item than before
        assert.equal(newResult.data.todoList.todos.length, 4);

        // Since we used `prepend` it should be at the front
        assert.equal(newResult.data.todoList.todos[0].text, 'Recently added');
      });
    });

    it('runs multiple reducers', () => {
      let counter = 0;
      let counter2 = 0;
      let observableQuery: any;
      let observableQuery2: any;

      const filteredQuery = gql`
        query filteredQuery {
          __typename
          todoList(id: 5){
            id
            __typename
            filteredTodos: todos(completed: true) {
              __typename
              id
              text
              completed
            }
          }
        }
      `;

      const filteredResponse = {
        data: {
          __typename: 'Query',
          todoList: {
            __typename: 'TodoList',
            id: 5,
            filteredTodos: [{
              id: 1,
              __typename: 'Todo',
              text: 'filtered todo',
              completed: true,
            }],
          },
        },
      };

      return setup({
        request: { query: mutation },
        result: mutationResult,
      }, {
        request: { query: query2 },
        result: result2,
      }, {
        request: { query: filteredQuery },
        result: filteredResponse,
      })
      .then(() => {
        observableQuery = client.watchQuery({
          query,
          reducer: (previousResult, action) => {
            counter++;
            if (isMutationResultAction(action)) {
<<<<<<< HEAD
              const newResult = cloneDeep(previousResult) as any;
              newResult.todoList.todos.unshift(action.result.data.createTodo);
=======
              const newResult = clonedeep(previousResult) as any;
              newResult.todoList.todos.unshift(action.result.data['createTodo']);
>>>>>>> 735ee9b4
              return newResult;
            }
            return previousResult;
          },
        }).subscribe({
          next: () => null, // TODO: we should actually check the new result
        });
        observableQuery2 = client.watchQuery({
          query: filteredQuery,
          forceFetch: true, // need force-fetch to get the filteredTodos,
          reducer: (previousResult, action) => {
            counter2++;
<<<<<<< HEAD
            if (isMutationResultAction(action) && action.result.data.createTodo.completed) {
              const newResult = cloneDeep(previousResult) as any;
              newResult.todoList.filteredTodos.unshift(action.result.data.createTodo);
=======
            if (isMutationResultAction(action) && action.result.data['createTodo'].completed) {
              const newResult = clonedeep(previousResult) as any;
              newResult.todoList.filteredTodos.unshift(action.result.data['createTodo']);
>>>>>>> 735ee9b4
              return newResult;
            }
            return previousResult;
          },
        }).subscribe({
          next: () => null, // TODO: we should actually check the new result
        });
      })
      .then(() => {
        return client.mutate({
          mutation,
        });
      })
      .then(() => {
        // TODO: improve this test. Now it just works because this query is the same as the watchQuery with the reducer.
        return client.query({ query });
      })
      .then((newResult: any) => {
        observableQuery.unsubscribe();

        // The reducer should have been called twice. once for the mutation, once for the query
        assert.equal(counter, 2);

        // There should be one more todo item than before
        assert.equal(newResult.data.todoList.todos.length, 4);

        // Since we used `prepend` it should be at the front
        assert.equal(newResult.data.todoList.todos[0].text, 'This one was created with a mutation.');
      })
      .then(() => {
        // TODO: improve this test. Now it just works because this query is the same as the watchQuery with the reducer.
        return client.query({ query: filteredQuery });
      })
      .then((newResult: any) => {
        observableQuery2.unsubscribe();

        // The reducer should have been called twice
        // once for the mutation result, and once for its own query result!!!
        assert.equal(counter2, 2);

        // There should be one more todo item than before
        assert.equal(newResult.data.todoList.filteredTodos.length, 2);

        // Since we used `prepend` it should be at the front
        assert.equal(newResult.data.todoList.filteredTodos[0].text, 'This one was created with a mutation.');
      });
    });

    it('does not fail if the query is still loading', () => {
      function setupReducerObsHandle(...mockedResponses: any[]) {
        networkInterface = mockNetworkInterface({
          request: { query },
          result,
          delay: 30,
        }, ...mockedResponses);

        client = new ApolloClient({
          networkInterface,
          addTypename: true,
          dataIdFromObject: (obj: any) => {
            if (obj.id && obj.__typename) {
              return obj.__typename + obj.id;
            }
            return null;
          },

          mutationBehaviorReducers: {
            'CUSTOM_MUTATION_RESULT': customMutationReducer,
          },
        });

        return client.watchQuery({
          query,
          reducer: (state, action) => {
            if (isMutationResultAction(action)) {
              // when the mutation returns, the query is still loading
              assert.deepEqual(state, {});
            }
            return state;
          },
        });
      }

      const obsHandle = setupReducerObsHandle({
        request: { query: mutation },
        result: mutationResult,
      });
      const subs = obsHandle.subscribe({
        next: () => null,
      });
      return client.mutate({
        mutation,
      }).then(res => {
        subs.unsubscribe();
      });
    });

  });


  describe('query result reducers', () => {
    const mutation = gql`
      mutation createTodo {
        # skipping arguments in the test since they don't matter
        createTodo {
          id
          text
          completed
          __typename
        }
        __typename
      }
    `;

    const mutationResult = {
      data: {
        __typename: 'Mutation',
        createTodo: {
          id: '99',
          __typename: 'Todo',
          text: 'This one was created with a mutation.',
          completed: true,
        },
      },
    };

    it('analogous of ARRAY_INSERT', () => {
      let subscriptionHandle: Subscription;
      return setup({
        request: { query: mutation },
        result: mutationResult,
      })
      .then(() => {
        // we have to actually subscribe to the query to be able to update it
        return new Promise( (resolve, reject) => {
          const handle = client.watchQuery({ query });
          subscriptionHandle = handle.subscribe({
            next(res) { resolve(res); },
          });
        });
      })
      .then(() => {
        return client.mutate({
          mutation,
          updateQueries: {
            todoList: (prev, options) => {
              const mResult = options.mutationResult as any;
              assert.equal(mResult.data.createTodo.id, '99');
              assert.equal(mResult.data.createTodo.text, 'This one was created with a mutation.');

              const state = cloneDeep(prev) as any;
              state.todoList.todos.unshift(mResult.data.createTodo);
              return state;
            },
          },
        });
      })
      .then(() => {
        return client.query({ query });
      })
      .then((newResult: any) => {
        subscriptionHandle.unsubscribe();

        // There should be one more todo item than before
        assert.equal(newResult.data.todoList.todos.length, 4);

        // Since we used `prepend` it should be at the front
        assert.equal(newResult.data.todoList.todos[0].text, 'This one was created with a mutation.');
      });
    });

    it('does not fail if the query did not complete correctly', () => {
      const obsHandle = setupObsHandle({
        request: { query: mutation },
        result: mutationResult,
      });
      const subs = obsHandle.subscribe({
        next: () => null,
      });
      // Cancel the query right away!
      subs.unsubscribe();
      return client.mutate({
        mutation,
        updateQueries: {
          todoList: (prev, options) => {
            const mResult = options.mutationResult as any;
            assert.equal(mResult.data.createTodo.id, '99');
            assert.equal(mResult.data.createTodo.text, 'This one was created with a mutation.');

            const state = cloneDeep(prev) as any;
            state.todoList.todos.unshift(mResult.data.createTodo);
            return state;
          },
        },
      });
    });

    it('does not make next queries fail if a mutation fails', (done) => {
      const obsHandle = setupObsHandle({
        request: { query: mutation },
        result: {errors: [new Error('mock error')]},
      }, {
        request: { query },
        result,
      });

      obsHandle.subscribe({
        next(obj) {
          client.mutate({
            mutation,
            updateQueries: {
              todoList: (prev, options) => {
                const mResult = options.mutationResult as any;
                const state = cloneDeep(prev) as any;
                // It's unfortunate that this function is called at all, but we are removing
                // the updateQueries API soon so it won't matter.
                state.todoList.todos.unshift(mResult.data && mResult.data.createTodo);
                return state;
              },
            },
          })
          .then(
            () => done(new Error('Mutation should have failed')),
            () => client.mutate({
              mutation,
              updateQueries: {
                todoList: (prev, options) => {
                  const mResult = options.mutationResult as any;
                  const state = cloneDeep(prev) as any;
                  state.todoList.todos.unshift(mResult.data.createTodo);
                  return state;
                },
              },
            }),
          )
          .then(
            () => done(new Error('Mutation should have failed')),
            () => obsHandle.refetch(),
          )
          .then(() => done(), done);
        },
      });
    });

    it('error handling in reducer functions', () => {
      const oldError = console.error;
      const errors: any[] = [];
      console.error = (msg: string) => {
        errors.push(msg);
      };

      let subscriptionHandle: Subscription;
      return setup({
        request: { query: mutation },
        result: mutationResult,
      })
      .then(() => {
        // we have to actually subscribe to the query to be able to update it
        return new Promise( (resolve, reject) => {
          const handle = client.watchQuery({ query });
          subscriptionHandle = handle.subscribe({
            next(res) { resolve(res); },
          });
        });
      })
      .then(() => {
        return client.mutate({
          mutation,
          updateQueries: {
            todoList: (prev, options) => {
              throw new Error(`Hello... It's me.`);
            },
          },
        });
      })
      .then(() => {
        subscriptionHandle.unsubscribe();
        assert.lengthOf(errors, 1);
        assert.equal(errors[0].message, `Hello... It's me.`);
        console.error = oldError;
      });
    });
  });

  it('does not fail if one of the previous queries did not complete correctly', (done) => {
    const variableQuery = gql`
      query Echo($message: String) {
        echo(message: $message)
      }
    `;

    const variables1 = {
      message: 'a',
    };

    const result1 = {
      data: {
        echo: 'a',
      },
    };

    const variables2 = {
      message: 'b',
    };

    const result2 = {
      data: {
        echo: 'b',
      },
    };

    const resetMutation = gql`
      mutation Reset {
        reset {
          echo
        }
      }
    `;

    const resetMutationResult = {
      data: {
        reset: {
          echo: '0',
        },
      },
    };

    networkInterface = mockNetworkInterface({
      request: { query: variableQuery, variables: variables1 },
      result: result1,
    }, {
      request: { query: variableQuery, variables: variables2 },
      result: result2,
    }, {
      request: { query: resetMutation },
      result: resetMutationResult,
    });

    client = new ApolloClient({
      networkInterface,
      addTypename: false,
    });

    const watchedQuery = client.watchQuery({
      query: variableQuery,
      variables: variables1,
      returnPartialData: false,
    });

    const firstSubs = watchedQuery.subscribe({
      next: () => null,
      error: done,
    });

    // Cancel the query right away!
    firstSubs.unsubscribe();

    let yieldCount = 0;
    watchedQuery.subscribe({
      next: ({data}: any) => {
        yieldCount += 1;
        if (yieldCount === 1) {
          assert.equal(data.echo, 'b');
          client.mutate({
            mutation: resetMutation,
            updateQueries: {
              Echo: (prev, options) => {
                return {echo: '0'};
              },
            },
          });
        } else if (yieldCount === 2) {
          assert.equal(data.echo, '0');
          done();
        }
      },
      error: () => {
        // Do nothing, but quash unhandled error
      },
    });

    watchedQuery.refetch(variables2);
  });
});<|MERGE_RESOLUTION|>--- conflicted
+++ resolved
@@ -742,13 +742,8 @@
           reducer: (previousResult, action) => {
             counter++;
             if (isMutationResultAction(action)) {
-<<<<<<< HEAD
               const newResult = cloneDeep(previousResult) as any;
               newResult.todoList.todos.unshift(action.result.data.createTodo);
-=======
-              const newResult = clonedeep(previousResult) as any;
-              newResult.todoList.todos.unshift(action.result.data['createTodo']);
->>>>>>> 735ee9b4
               return newResult;
             }
             return previousResult;
@@ -800,16 +795,11 @@
         observableQuery = client.watchQuery({
           query: queryWithVars,
           variables: { id: 5 },
-          reducer: (previousResult, action, variables: any) => {
+          reducer: (previousResult, action, variables) => {
             counter++;
             if (isMutationResultAction(action) && variables['id'] === 5) {
-<<<<<<< HEAD
               const newResult = cloneDeep(previousResult) as any;
               newResult.todoList.todos.unshift(action.result.data.createTodo);
-=======
-              const newResult = clonedeep(previousResult) as any;
-              newResult.todoList.todos.unshift((action.result.data as any).createTodo);
->>>>>>> 735ee9b4
               return newResult;
             }
             return previousResult;
@@ -863,13 +853,8 @@
           reducer: (previousResult, action) => {
             if (isMutationResultAction(action) && action.operationName === 'createTodo') {
               counter++;
-<<<<<<< HEAD
               const newResult = cloneDeep(previousResult) as any;
               newResult.todoList.todos.unshift(action.result.data.createTodo);
-=======
-              const newResult = clonedeep(previousResult) as any;
-              newResult.todoList.todos.unshift(action.result.data['createTodo']);
->>>>>>> 735ee9b4
               return newResult;
             }
             return previousResult;
@@ -885,13 +870,8 @@
           reducer: (previousResult, action) => {
             if (isMutationResultAction(action) && action.operationName === 'wrongName') {
               counter++; // shouldn't be called, so counter shouldn't increase.
-<<<<<<< HEAD
               const newResult = cloneDeep(previousResult) as any;
               newResult.todoList.todos.unshift(action.result.data.createTodo);
-=======
-              const newResult = clonedeep(previousResult) as any;
-              newResult.todoList.todos.unshift(action.result.data['createTodo']);
->>>>>>> 735ee9b4
               return newResult;
             }
             return previousResult;
@@ -938,13 +918,8 @@
           reducer: (previousResult, action) => {
             counter++;
             if (isQueryResultAction(action)) {
-<<<<<<< HEAD
               const newResult = cloneDeep(previousResult) as any;
               newResult.todoList.todos.unshift(action.result.data.newTodos[0]);
-=======
-              const newResult = clonedeep(previousResult) as any;
-              newResult.todoList.todos.unshift(action.result.data['newTodos'][0]);
->>>>>>> 735ee9b4
               return newResult;
             }
             return previousResult;
@@ -1027,13 +1002,8 @@
           reducer: (previousResult, action) => {
             counter++;
             if (isMutationResultAction(action)) {
-<<<<<<< HEAD
               const newResult = cloneDeep(previousResult) as any;
               newResult.todoList.todos.unshift(action.result.data.createTodo);
-=======
-              const newResult = clonedeep(previousResult) as any;
-              newResult.todoList.todos.unshift(action.result.data['createTodo']);
->>>>>>> 735ee9b4
               return newResult;
             }
             return previousResult;
@@ -1046,15 +1016,9 @@
           forceFetch: true, // need force-fetch to get the filteredTodos,
           reducer: (previousResult, action) => {
             counter2++;
-<<<<<<< HEAD
             if (isMutationResultAction(action) && action.result.data.createTodo.completed) {
               const newResult = cloneDeep(previousResult) as any;
               newResult.todoList.filteredTodos.unshift(action.result.data.createTodo);
-=======
-            if (isMutationResultAction(action) && action.result.data['createTodo'].completed) {
-              const newResult = clonedeep(previousResult) as any;
-              newResult.todoList.filteredTodos.unshift(action.result.data['createTodo']);
->>>>>>> 735ee9b4
               return newResult;
             }
             return previousResult;
