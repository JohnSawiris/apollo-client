--- conflicted
+++ resolved
@@ -68,13 +68,8 @@
     "graphql": "14.5.4",
     "graphql-tag": "2.10.1",
     "isomorphic-fetch": "2.2.1",
-<<<<<<< HEAD
-    "jest": "23.6.0",
-    "jest-junit": "5.2.0",
-=======
     "jest": "24.9.0",
     "jest-junit": "8.0.0",
->>>>>>> 7d3070cd
     "lerna": "3.16.4",
     "lodash": "4.17.15",
     "prop-types": "15.7.2",
