--- conflicted
+++ resolved
@@ -250,8 +250,6 @@
     });
   }
 
-<<<<<<< HEAD
-=======
   /**
    * Call this method to terminate any active client processes, making it safe
    * to dispose of this `ApolloClient` instance.
@@ -262,7 +260,6 @@
     }
   }
 
->>>>>>> 7ca81322
   /**
    * This watches the cache store of the query according to the options specified and
    * returns an {@link ObservableQuery}. We can subscribe to this {@link ObservableQuery} and
@@ -602,7 +599,6 @@
   }
 
   /**
-<<<<<<< HEAD
    * Run one or many initializer functions to put the cache into a desired
    * state.
    */
@@ -704,8 +700,6 @@
   }
 
   /**
-=======
->>>>>>> 7ca81322
    * Initializes a data proxy for this client instance if one does not already
    * exist and returns either a previously initialized proxy instance or the
    * newly initialized instance.
