# Change log

### vNext

## 1.1.4
- Map coverage to original source
<<<<<<< HEAD
- Allow instantiating the client with `headers` and `credentials`.
=======
- fix request parameter type [#3056](https://github.com/apollographql/apollo-client/pull/3056)
>>>>>>> 5cb48dc6

### 0.1.0
- DEPRECATED: `apollo-client-preset`
- Changed to `apollo-boost` [#2965](https://github.com/apollographql/apollo-client/pull/2965)

### 1.0.9 (last `apollo-client-preset` version)
- Apollo Client 2.2.3

### 1.0.8
- Apollo Client 2.2.2

### 1.0.7 (unpublished)
- Apollo Client 2.2.1

### 1.0.6
- Apollo Client 2.2.0

### 1.0.5
- Apollo Client 2.1.1

### 1.0.4
- Apollo Client 2.1.0

### 1.0.3
- Apollo Client 2.0.3
- improved rollup builds

### 1.0.2
- Apollo Client 2.0.2

### 1.0.1
- Apollo Client 2.0.1

### 1.0.0
- Apollo Client 2.0
<|MERGE_RESOLUTION|>--- conflicted
+++ resolved
@@ -1,46 +1,44 @@
-# Change log
-
-### vNext
-
-## 1.1.4
-- Map coverage to original source
-<<<<<<< HEAD
-- Allow instantiating the client with `headers` and `credentials`.
-=======
-- fix request parameter type [#3056](https://github.com/apollographql/apollo-client/pull/3056)
->>>>>>> 5cb48dc6
-
-### 0.1.0
-- DEPRECATED: `apollo-client-preset`
-- Changed to `apollo-boost` [#2965](https://github.com/apollographql/apollo-client/pull/2965)
-
-### 1.0.9 (last `apollo-client-preset` version)
-- Apollo Client 2.2.3
-
-### 1.0.8
-- Apollo Client 2.2.2
-
-### 1.0.7 (unpublished)
-- Apollo Client 2.2.1
-
-### 1.0.6
-- Apollo Client 2.2.0
-
-### 1.0.5
-- Apollo Client 2.1.1
-
-### 1.0.4
-- Apollo Client 2.1.0
-
-### 1.0.3
-- Apollo Client 2.0.3
-- improved rollup builds
-
-### 1.0.2
-- Apollo Client 2.0.2
-
-### 1.0.1
-- Apollo Client 2.0.1
-
-### 1.0.0
-- Apollo Client 2.0
+# Change log
+
+### vNext
+
+- Allow instantiating the client with `headers` and `credentials`.
+
+## 1.1.4
+- Map coverage to original source
+- fix request parameter type [#3056](https://github.com/apollographql/apollo-client/pull/3056)
+
+### 0.1.0
+- DEPRECATED: `apollo-client-preset`
+- Changed to `apollo-boost` [#2965](https://github.com/apollographql/apollo-client/pull/2965)
+
+### 1.0.9 (last `apollo-client-preset` version)
+- Apollo Client 2.2.3
+
+### 1.0.8
+- Apollo Client 2.2.2
+
+### 1.0.7 (unpublished)
+- Apollo Client 2.2.1
+
+### 1.0.6
+- Apollo Client 2.2.0
+
+### 1.0.5
+- Apollo Client 2.1.1
+
+### 1.0.4
+- Apollo Client 2.1.0
+
+### 1.0.3
+- Apollo Client 2.0.3
+- improved rollup builds
+
+### 1.0.2
+- Apollo Client 2.0.2
+
+### 1.0.1
+- Apollo Client 2.0.1
+
+### 1.0.0
+- Apollo Client 2.0