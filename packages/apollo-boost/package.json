--- conflicted
+++ resolved
@@ -1,10 +1,6 @@
 {
   "name": "apollo-boost",
-<<<<<<< HEAD
   "version": "0.2.0-alpha.12",
-=======
-  "version": "0.1.12",
->>>>>>> e1f3a04c
   "description": "The easiest way to get started with Apollo Client",
   "author": "Peggy Rayzis <peggy@apollographql.com>",
   "contributors": [
@@ -38,15 +34,9 @@
     "filesize": "npm run build && npm run build:browser"
   },
   "dependencies": {
-<<<<<<< HEAD
     "apollo-cache": "1.1.13-alpha.12",
     "apollo-cache-inmemory": "1.2.6-alpha.12",
     "apollo-client": "2.4.0-alpha.12",
-=======
-    "apollo-cache": "^1.1.13",
-    "apollo-cache-inmemory": "^1.2.6",
-    "apollo-client": "^2.3.7",
->>>>>>> e1f3a04c
     "apollo-link": "^1.0.6",
     "apollo-link-error": "^1.0.3",
     "apollo-link-http": "alpha",
@@ -56,11 +46,7 @@
   "devDependencies": {
     "@types/graphql": "0.12.7",
     "@types/jest": "22.2.3",
-<<<<<<< HEAD
     "apollo-utilities": "1.0.17-alpha.12",
-=======
-    "apollo-utilities": "^1.0.17",
->>>>>>> e1f3a04c
     "browserify": "15.2.0",
     "fetch-mock": "6.5.1",
     "graphql": "0.13.2",
