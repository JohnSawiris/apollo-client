import {
  DocumentNode,
  OperationDefinitionNode,
  FragmentDefinitionNode,
} from 'graphql';

<<<<<<< HEAD
export function getMutationDefinition(doc: Document): OperationDefinition {
=======
import countBy = require('lodash/countBy');
import identity = require('lodash/identity');
import uniq = require('lodash/uniq');

export function getMutationDefinition(doc: DocumentNode): OperationDefinitionNode {
>>>>>>> 735ee9b4
  checkDocument(doc);

  let mutationDef: OperationDefinitionNode = null;
  doc.definitions.forEach((definition) => {
    if (definition.kind === 'OperationDefinition'
        && (definition as OperationDefinitionNode).operation === 'mutation') {
      mutationDef = definition as OperationDefinitionNode;
    }
  });

  if (!mutationDef) {
    throw new Error('Must contain a mutation definition.');
  }

  return mutationDef;
}

// Checks the document for errors and throws an exception if there is an error.
export function checkDocument(doc: DocumentNode) {
  if (doc.kind !== 'Document') {
    throw new Error(`Expecting a parsed GraphQL document. Perhaps you need to wrap the query \
string in a "gql" tag? http://docs.apollostack.com/apollo-client/core.html#gql`);
  }

  let foundOperation = false;

  doc.definitions.forEach((definition) => {
    switch (definition.kind) {
      // If this is a fragment that’s fine.
      case 'FragmentDefinition':
        break;
      // We can only find one operation, so the first time nothing happens. The second time we
      // encounter an operation definition we throw an error.
      case 'OperationDefinition':
        if (foundOperation) {
          throw new Error('Queries must have exactly one operation definition.');
        }
        foundOperation = true;
        break;
      // If this is any other operation kind, throw an error.
      default:
        throw new Error(`Schema type definitions not allowed in queries. Found: "${definition.kind}"`);
    }
  });
}

export function getOperationName(doc: DocumentNode): string {
  let res: string = '';
  doc.definitions.forEach((definition) => {
    if (definition.kind === 'OperationDefinition'
        && (definition as OperationDefinitionNode).name) {
      res = (definition as OperationDefinitionNode).name.value;
    }
  });
  return res;
}

// Returns the FragmentDefinitions from a particular document as an array
export function getFragmentDefinitions(doc: DocumentNode): FragmentDefinitionNode[] {
  let fragmentDefinitions: FragmentDefinitionNode[] = doc.definitions.filter((definition) => {
    if (definition.kind === 'FragmentDefinition') {
      return true;
    } else {
      return false;
    }
  }) as FragmentDefinitionNode[];

  return fragmentDefinitions;
}

export function getQueryDefinition(doc: DocumentNode): OperationDefinitionNode {
  checkDocument(doc);

  let queryDef: OperationDefinitionNode = null;
  doc.definitions.map((definition) => {
    if (definition.kind === 'OperationDefinition'
       && (definition as OperationDefinitionNode).operation === 'query') {
      queryDef = definition as OperationDefinitionNode;
    }
  });

  if (!queryDef) {
    throw new Error('Must contain a query definition.');
  }

  return queryDef;
}

// TODO REFACTOR: fix this and query/mutation definition to not use map, please.
export function getOperationDefinition(doc: DocumentNode): OperationDefinitionNode {
  checkDocument(doc);

  let opDef: OperationDefinitionNode = null;
  doc.definitions.map((definition) => {
    if (definition.kind === 'OperationDefinition') {
      opDef = definition as OperationDefinitionNode;
    }
  });

  if (!opDef) {
    throw new Error('Must contain a query definition.');
  }

  return opDef;
}

export function getFragmentDefinition(doc: DocumentNode): FragmentDefinitionNode {
  if (doc.kind !== 'Document') {
    throw new Error(`Expecting a parsed GraphQL document. Perhaps you need to wrap the query \
string in a "gql" tag? http://docs.apollostack.com/apollo-client/core.html#gql`);
  }

  if (doc.definitions.length > 1) {
    throw new Error('Fragment must have exactly one definition.');
  }

  const fragmentDef = doc.definitions[0] as FragmentDefinitionNode;

  if (fragmentDef.kind !== 'FragmentDefinition') {
    throw new Error('Must be a fragment definition.');
  }

  return fragmentDef as FragmentDefinitionNode;
}

/**
 * This is an interface that describes a map from fragment names to fragment definitions.
 */
export interface FragmentMap {
  [fragmentName: string]: FragmentDefinitionNode;
}

// Utility function that takes a list of fragment definitions and makes a hash out of them
// that maps the name of the fragment to the fragment definition.
export function createFragmentMap(fragments: FragmentDefinitionNode[] = []): FragmentMap {
  const symTable: FragmentMap = {};
  fragments.forEach((fragment) => {
    symTable[fragment.name.value] = fragment;
  });

  return symTable;
<<<<<<< HEAD
=======
}

// Utility function that takes a list of fragment definitions and adds them to a particular
// document.
export function addFragmentsToDocument(queryDoc: DocumentNode,
  fragments: FragmentDefinitionNode[]): DocumentNode {
  if (!fragments) {
    return queryDoc;
  }
  checkDocument(queryDoc);
  return ({
    ...queryDoc,
    definitions: uniq(queryDoc.definitions.concat(fragments)),
  }) as DocumentNode;
>>>>>>> 735ee9b4
}<|MERGE_RESOLUTION|>--- conflicted
+++ resolved
@@ -4,15 +4,8 @@
   FragmentDefinitionNode,
 } from 'graphql';
 
-<<<<<<< HEAD
-export function getMutationDefinition(doc: Document): OperationDefinition {
-=======
-import countBy = require('lodash/countBy');
-import identity = require('lodash/identity');
-import uniq = require('lodash/uniq');
 
 export function getMutationDefinition(doc: DocumentNode): OperationDefinitionNode {
->>>>>>> 735ee9b4
   checkDocument(doc);
 
   let mutationDef: OperationDefinitionNode = null;
@@ -154,21 +147,4 @@
   });
 
   return symTable;
-<<<<<<< HEAD
-=======
-}
-
-// Utility function that takes a list of fragment definitions and adds them to a particular
-// document.
-export function addFragmentsToDocument(queryDoc: DocumentNode,
-  fragments: FragmentDefinitionNode[]): DocumentNode {
-  if (!fragments) {
-    return queryDoc;
-  }
-  checkDocument(queryDoc);
-  return ({
-    ...queryDoc,
-    definitions: uniq(queryDoc.definitions.concat(fragments)),
-  }) as DocumentNode;
->>>>>>> 735ee9b4
 }