--- conflicted
+++ resolved
@@ -1,4 +1,3 @@
-<<<<<<< HEAD
 ## Apollo Client 3.4.0 (not yet released)
 
 ### Bug fixes
@@ -27,8 +26,6 @@
 ### Documentation
 TBD
 
-## Apollo Client 3.3.10 (not yet released)
-=======
 ## Apollo Client 3.3.10
 
 ### Bug fixes
@@ -38,7 +35,6 @@
 
 - Reset `QueryInfo.diff` and `QueryInfo.dirty` after canceling notify timeout in `QueryInfo.markResult` and `QueryInfo.markError`. <br/>
   [@jcreighton](https://github.com/jcreighton) in [#7696](https://github.com/apollographql/apollo-client/pull/7696)
->>>>>>> 2b1f1f49
 
 ### Improvements
 
