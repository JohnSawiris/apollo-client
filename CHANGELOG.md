# Change log

Expect active development and potentially significant breaking changes in the `0.x` track. We'll try to be diligent about releasing a `1.0` version in a timely fashion (ideally within 3 to 6 months), to signal the start of a more stable API.

### vNEXT
<<<<<<< HEAD
- Fix: query subscription is not skipped when there is a successful query after an error, even if data is the same as before the error occured. [PR #1601] (https://github.com/apollographql/apollo-client/pull/1601)
=======
- ObservableQuery.refetch() returns a rejected Promise instead of throwing an Error when fetchPolicy === 'cache-only' [PR #1592](https://github.com/apollographql/apollo-client/pull/1592)
- Fix: Remove usage of Array.findIndex (not supported by IE) [PR #1585](https://github.com/apollographql/apollo-client/pull/1585)
>>>>>>> e82336e5

### 1.0.3
- Fix: Remove usage of String.endsWith (not supported by IE) [PR #1583](https://github.com/apollographql/apollo-client/pull/1583)
- Make reducerError contain information about which query caused it [PR #1538](https://github.com/apollographql/apollo-client/pull/1538)

### 1.0.2
- Fix bug that caused reducer updates to fail because typename was not added automatically [PR #1540](https://github.com/apollographql/apollo-client/pull/1540)

### 1.0.1
- Fix bug that caused updateQueries to fail when fragments were present in query [#1527](https://github.com/apollographql/apollo-client/issues/1527)

### 1.0.0 and 1.0.0-rc.9
- Make imperative store operations respect addTypename [PR #1515](https://github.com/apollographql/apollo-client/issues/1515)
- Fix bug that broke ObservableQuery.getCurrentResult for queries that used fragments [PR #1514](https://github.com/apollographql/apollo-client/issues/1514)


### 1.0.0-rc.8
- Make `QueryBatcher` more efficient and avoid `setInterval` leakage [PR #1498](https://github.com/apollographql/apollo-client/pull/1498).
- Remove dependency on `graphql-tag/printer` per [graphql-tag#54](https://github.com/apollographql/graphql-tag/issues/54)

### 1.0.0-rc.7
- Fix: `fetchPolicy: cache-and-network` queries now dispatch `APOLLO_QUERY_RESULT_CLIENT` [PR #1463](https://github.com/apollographql/apollo-client/pull/1463)
- Fix: query deduplication no longer causes query errors to prevent subsequent successful execution of the same query  [PR #1481](https://github.com/apollographql/apollo-client/pull/1481)
- Breaking: change default of notifyOnNetworkStatusChange back to false [PR #1482](https://github.com/apollographql/apollo-client/pull/1482)
- Feature: add fragmentMatcher option to client and implement IntrospectionFragmentMatcher [PR #1483](https://github.com/apollographql/apollo-client/pull/1483)

### 1.0.0-rc.6
- Feature: Default selector for `dataIdFromObject` that tries `id` and falls back to `_id` to reduce configuration requirements whenever `__typename` is present.
- Add `HTTPBatchedNetworkInterface` as an index export to make it easier
to subclass externally, consistent with `HTTPFetchNetworkInterface`. [PR #1446](https://github.com/apollographql/apollo-client/pull/1446)
- Make `updateQuery` option of `subscribeToMore` optional [PR #1455](https://github.com/apollographql/apollo-client/pull/1455)
- Fix: Use custom resolvers in readQuery and readFragment functions [PR #1434](https://github.com/apollographql/apollo-client/pull/1434)
- Print suggestion to use devtools in development mode [PR #1466](https://github.com/apollographql/apollo-client/pull/1466)

### 1.0.0-rc.5
- Fix: Revert PR that caused uncaught promise rejections [PR #1133](https://github.com/apollographql/apollo-client/pull/1133)


### 1.0.0-rc.4
- Fix: Update TypeScript Middleware and Afterware interfaces to include a datatype for 'this' in apply function. [PR #1372](https://github.com/apollographql/apollo-client/pull/1372)
- Breaking: Remove data property from fetchMore result [PR #1416](https://github.com/apollographql/apollo-client/pull/1416)
- Fix: rollback optimistic response before ApolloError rejected in `QueryManager#mutate` [PR #1398](https://github.com/apollographql/apollo-client/pull/1398)
- console.warn() when an exception is encountered in a result reducer [PR #1383](https://github.com/apollographql/apollo-client/pull/1383)

### 1.0.0-rc.3
deprecated (wrong build)

### 1.0.0-rc.2
- throw error if deprecated options are being used [PR #1396](https://github.com/apollographql/apollo-client/pull/1396)

### 1.0.0-rc.1
- Fix (possibly breaking): Invoke afterware even on requests that error [PR #1351](https://github.com/apollographql/apollo-client/pull/1351)
- Breaking: change default of notifyOnNetworkStatusChange to true [PR #1362](https://github.com/apollographql/apollo-client/pull/1362)
- Breaking: change default of queryDeduplication to true [PR #1362](https://github.com/apollographql/apollo-client/pull/1362)
- Breaking: remove deprecated reduxRootKey [PR #1362](https://github.com/apollographql/apollo-client/pull/1362)
- Fix: make sure maybeDeepFreeze is called on results returned from setVariables and refetch [PR #1362](https://github.com/apollographql/apollo-client/pull/1362)
- Fix: use setTimeout to throw uncaught errors in observer.next and observer.error[PR #1367](https://github.com/apollographql/apollo-client/pull/1367)
- Breaking: Remove returnPartialData option [PR #1370](https://github.com/apollographql/apollo-client/pull/1370)
- Breaking: Implement fetchPolicy to replace noFetch and forceFetch [PR #1371](https://github.com/apollographql/apollo-client/pull/1371)


### 0.10.1
- Address deprecation warnings coming from `graphql-tag` [graphql-tag#54](https://github.com/apollographql/graphql-tag/issues/54)
- Do not stringify error stack traces [PR #1347](https://github.com/apollographql/apollo-client/pull/1347)

### 0.10.0
- BREAKING: Run middleware and afterware only once per batched request [PR #1285](https://github.com/apollographql/apollo-client/pull/1285)
- Add direct cache manipulation read and write methods to provide the user the power to interact with Apollo’s GraphQL data representation outside of mutations. [PR #1310](https://github.com/apollographql/apollo-client/pull/1310)
- Clear pollInterval in `ObservableQuery#stopPolling` so that resubscriptions don't start polling again [PR #1328](https://github.com/apollographql/apollo-client/pull/1328)
- Update dependencies (Typescript 2.2.1, node typings, etc.) [PR #1332](https://github.com/apollographql/apollo-client/pull/1332)
- Fix bug that caused: `error: Cannot read property 'data' of undefined`, when no previous result was available [PR #1339](https://github.com/apollographql/apollo-client/pull/1339).
- Add 'addTypenameToDocument' to root export for usage in custom network interfaces and testing [PR #1341](https://github.com/apollographql/apollo-client/pull/1341)

### 0.9.0
- Prefer stale data over partial data in cases where a user would previously get an error. [PR #1306](https://github.com/apollographql/apollo-client/pull/1306)
- Update TypeScript `MutationOptions` definition with the new object type available in `refetchQueries`. [PR #1315](https://github.com/apollographql/apollo-client/pull/1315)
- Add `fetchMore` network status to enable loading information for `fetchMore` queries. [PR #1305](https://github.com/apollographql/apollo-client/pull/1305)

### 0.8.7
- Ensure batching network interface passes through extra parameters in order to support persisted queries [PR #1302](https://github.com/apollographql/apollo-client/pull/1302/files)

### 0.8.6
- Fix bug that caused `refetch` to not refetch in some cases [PR #1264](https://github.com/apollographql/apollo-client/pull/1264)

### 0.8.5
- Fix crash if resetStore() or getInitialState() called prior to query/mutation.  [PR #1286](https://github.com/apollostack/apollo-client/pull/1286).

### 0.8.4
- Fix afterware to support retrying requests [PR #1274](https://github.com/apollostack/apollo-client/pull/1274).

### 0.8.3
- Fix bug that caused query reducers to always be called with initial variables. [PR #1270](https://github.com/apollostack/apollo-client/pull/1270).
- Added benchmarks and benchmarking utilities built on top of [benchmark.js](https://benchmarkjs.com). [PR #1159](https://github.com/apollostack/apollo-client/pull/1159).

### 0.8.2
- Removed dependency on Node.js typings. [PR #1248](https://github.com/apollostack/apollo-client/pull/1248)
- Remove orphaned promise that was causing a Bluebird error. [PR #1256](https://github.com/apollographql/apollo-client/pull/1256)
- End code flow on promise rejection in `mutate` implementation. [PR #1259](https://github.com/apollographql/apollo-client/pull/1259)

### 0.8.1
- Allow refetching with query documents after mutation. [PR #1234](https://github.com/apollostack/apollo-client/pull/1234)
- Enable TypeScript strict null checking in source code. [PR #1221](https://github.com/apollostack/apollo-client/pull/1221)

### 0.8.0
- Allow optional mutation arguments. [PR #1174](https://github.com/apollostack/apollo-client/pull/1174)
- Fix bug where there could be store inconsistencies for two dependent optimistic updates [PR #1144](https://github.com/apollostack/apollo-client/pull/1144)
- expose partial in ObservableQuery#currentResult [PR #1097](https://github.com/apollostack/apollo-client/pull/1097)
- Calculate `loading` from `networkStatus`. [PR #1202](https://github.com/apollostack/apollo-client/pull/1202)
- Fix typings error with `strictNullChecks` [PR #1188](https://github.com/apollostack/apollo-client/pull/1188)
- Add IResponse to NetworkErrors [PR #1199](https://github.com/apollostack/apollo-client/issues/1199)
- Gracefully handle `null` GraphQL errors. [PR #1208](https://github.com/apollostack/apollo-client/pull/1208)
- *Breaking:* Remove undocumented `resultBehaviors` feature. [PR #1173](https://github.com/apollostack/apollo-client/pull/1173)

### 0.7.3
- *Fixed breaking change:* readQueryFromStore was incomptibale with Typescript 2.0 compiler. [PR #1171](https://github.com/apollostack/apollo-client/pull/1171)

### 0.7.2
Re-release of 0.7.1 with proper internal directory structure

### 0.7.1
- *Undo breaking change:* Add whatwg-fetch polyfill (most likely only until version 1.0) [PR #1155](https://github.com/apollostack/apollo-client/pull/1155)

### 0.7.0
- Deprecate "resultTransformer" [PR #1095](https://github.com/apollostack/apollo-client/pull/1095)
- Deep freeze results in development and test mode [PR #1095](https://github.com/apollostack/apollo-client/pull/1095)
- *Breaking:* Use generic types for query and mutation [PR #914](https://github.com/apollostack/apollo-client/pull/914)
- Support AMD [PR #1069](https://github.com/apollostack/apollo-client/pull/1069)
- Support ES6 Modules and tree-shaking (`module`, `jsnext:main`) [PR #1069](https://github.com/apollostack/apollo-client/pull/1069)
- *Breaking:* Replace `@types/redux` with official typescript definitions [PR #1069](https://github.com/apollostack/apollo-client/pull/1069)
- *Breaking:* Remove fragment option from query, watchQuery etc. [PR #1096](https://github.com/apollostack/apollo-client/pull/1096)
- Broadcast new store state only when Apollo state was affected by an action [PR #1118](https://github.com/apollostack/apollo-client/pull/1118)
- Remove lodash as a production dependency [PR #1122](https://github.com/apollostack/apollo-client/pull/1122)
- Breaking: Minor fix to write to `ROOT_SUBSCRIPTION` ID in the store for subscription results. [PR #1122](https://github.com/apollostack/apollo-client/pull/1127)
- *Breaking:* Remove `whatwg-fetch` polyfill dependency and instead warn when a global `fetch` implementation is not found. [PR #1134](https://github.com/apollostack/apollo-client/pull/1134)
- Child objects returned from `watchQuery` may now be referentially equal (so `a === b`) to previous objects in the same position if nothing changed in the store. This allows for a better UI integration experience when determining what needs to rerender. [PR #1136](https://github.com/apollostack/apollo-client/pull/1136)

### 0.6.0
- *Breaking:* Switch to `@types/graphql` instead of `typed-graphql` for typings. [PR 1041](https://github.com/apollostack/apollo-client/pull/1041) [PR #934](https://github.com/apollostack/apollo-client/issues/934)

### 0.5.26
- Add variables to MutationResultAction [PR #1106](https://github.com/apollostack/apollo-client/pull/1106)
- Fix incorrect network status after first refetch [PR #1105](https://github.com/apollostack/apollo-client/pull/1105)

### 0.5.25
- Pass variables into result reducers [PR #1088](https://github.com/apollostack/apollo-client/pull/1088)

### 0.5.24
- Add option to deduplicate in-flight queries  [PR #1070](https://github.com/apollostack/apollo-client/pull/1070)

### 0.5.23
- Revert back to using `whatwg-fetch` because `isomorphic-fetch` does not work in react native  [PR #1058](https://github.com/apollostack/apollo-client/pull/1058)

### 0.5.22
- Fix bug that caused updateQuery and reducers to run on stopped queries [PR #1054](https://github.com/apollostack/apollo-client/pull/1054)
- Ensure transporters are using `isomorphic-fetch` instead of `whatwg-fetch` for universal compatibility [PR #1018](https://github.com/apollostack/apollo-client/pull/1018)

### 0.5.21

- Include a `version` field on every `ApolloClient` instance that represents the version of the 'apollo-client' package used to create it. [PR #1038](https://github.com/apollostack/apollo-client/pull/1038)

### 0.5.20

- Attach to `window` for devtools if not in production, so that improperly configured environments do get the dev tools. [PR #1037](https://github.com/apollostack/apollo-client/pull/1037)

### 0.5.19
- Make sure stopped queries are not refetched on store reset [PR #960](https://github.com/apollostack/apollo-client/pull/960)

### 0.5.18
- Make sure `APOLLO_QUERY_RESULT_CLIENT` action has a `requestId`, just like `APOLLO_QUERY_RESULT` does, so that it can be associated with the relevant `APOLLO_QUERY_INIT` action.

### 0.5.17
- For devtools hook, report the state _after_ the action, not before. [PR #1023](https://github.com/apollostack/apollo-client/pull/1023)

### 0.5.16
- Make sure Redux devtools enhancer is added last. [PR #1022](https://github.com/apollostack/apollo-client/pull/1022)

### 0.5.15
- Make sure devtools hook added in 0.5.14 also works when the store is initialized by Apollo Client. [PR #1021](https://github.com/apollostack/apollo-client/pull/1021)

### 0.5.14
- Add internal hook for chrome devtools, `__actionHookForDevTools`, to get a log of actions and states. Apollo Client automatically attaches itself to `window.__APOLLO_CLIENT__` when initialized if `process.env.NODE_ENV === 'development'`. This can be forced or disabled by setting the `connectToDevTools` option in the constructor to `true` or `false`. [PR #1017](https://github.com/apollostack/apollo-client/pull/1017)

### 0.5.13
- Replace usages of `Object.assign` with lodash's assign function [PR #1009](https://github.com/apollostack/apollo-client/pull/1009)
- Calls to watchQuery can include metadata, for use with debugging. [PR #1010](https://github.com/apollostack/apollo-client/pull/1010)

### 0.5.12
- Errors thrown in afterwares bubble up [PR #982](https://github.com/apollostack/apollo-client/pull/982)
- Replaced individual lodash packages with original lodash package [PR #997](https://github.com/apollostack/apollo-client/pull/997)

### 0.5.11
- Move typed-graphql and chai typings to optionalDependencies [PR #988](https://github.com/apollostack/apollo-client/pull/988)
- Fix issue with typings that prevented compilation in typescript [PR #986](https://github.com/apollostack/apollo-client/pull/986)

### 0.5.10
- Deprecate usage of fragment option and createFragment function [PR #984](https://github.com/apollostack/apollo-client/pull/984)

### 0.5.9
- Prevent Redux from crashing when an uncaught ApolloError is raised in an Apollo reducer. [PR #874](https://github.com/apollostack/apollo-client/pull/874)
- Catch errors in observer.next and observer.errors callback [PR #980](https://github.com/apollostack/apollo-client/pull/980)

### 0.5.8

- Added `HTTPFetchNetworkInterface` and `NetworkInterface` as index exports to make them easier
to subclass externally. [#969](https://github.com/apollostack/apollo-client/pull/969)

### 0.5.7
- Catch uncaught promise errors in startQuery [#950](https://github.com/apollostack/apollo-client/pull/950)

### 0.5.6
- Refactor polling query logic to fix startPolling and stopPolling [#938](https://github.com/apollostack/apollo-client/pull/938)
- Add convenience method to obtain initial state from SSR [#941](https://github.com/apollostack/apollo-client/pull/941)

### 0.5.5
- Add back missing dependency on lodash.isequal that was mistakenly removed in 0.5.4 [#925](https://github.com/apollostack/apollo-client/pull/925)
- Implement cache redirects with custom resolvers [PR #921](https://github.com/apollostack/apollo-client/pull/921)
- Fix issue that caused `createBatchingNetworkInterface` unable to specify request headers by `opts` or `applyMiddleware`. [PR #922](https://github.com/apollostack/apollo-client/pull/922) [Issue #920](https://github.com/apollostack/apollo-client/issues/920)

### 0.5.4
- Fix a bug that caused apollo-client to catch errors thrown in Observer.next callbacks [PR #910](https://github.com/apollostack/apollo-client/pull/910)
- Make sure only one copy of each fragment is attached to a document [PR #906](https://github.com/apollostack/apollo-client/pull/906)

### 0.5.3
- Change the way IDs of objects in arrays are stored to make them consistent with the rest of the store [PR #901](https://github.com/apollostack/apollo-client/pull/901)

### 0.5.2
- Print a warning if server response is not an array when using transport batching [PR #893](https://github.com/apollostack/apollo-client/pull/893)
- apply addTypename in watchQuery for result reducers [PR #895](https://github.com/apollostack/apollo-client/pull/895)

### 0.5.1
- **new Feature**: Enable chaining of `use` and `useAfter` function calls in network interface. [PR #860](https://github.com/apollostack/apollo-client/pull/860) [Issue #564](https://github.com/apollostack/apollo-client/issues/564)
- Create and expose the `MutationOptions` [PR #866](https://github.com/apollostack/apollo-client/pull/866)
- Expose `SubscriptionOptions` [PR #868](https://github.com/apollostack/apollo-client/pull/868)
- Fix issue with `currentResult` and optimistic responses [Issue #877](https://github.com/apollostack/apollo-client/issues/877)
- Provide an onError callback for subscribeToMore [PR #886](https://github.com/apollostack/apollo-client/issues/886)
- Bind `resetStore` to ApolloClient [PR #882](https://github.com/apollostack/apollo-client/issues/882)
- Fix a bug with `resetStore` that caused existing queries to fail  [PR #885](https://github.com/apollostack/apollo-client/issues/885)

### v0.5.0
- Add a `createdBatchingNetworkInterface` function and export it.
- Add support for fragments to `fetchMore`
- Patch for race condition in broadcastQueries that occasionally crashed the client.

#### v0.5.0-preview.3
- **new Feature**: add networkStatus to ApolloResult, which gives more fine-grained information than the loading boolean. Added notifyOnNetworkStatusChange option to WatchQuery options. [PR #827](https://github.com/apollostack/apollo-client/pull/827)
- Fix a bug with result reducers that caused crashed when queries were updated in loading state.

#### v0.5.0-preview.2
- Make `createNetworkInterface` backwards compatible, but print a deprecation warning if it's called with two arguments. The new way is to pass in an object with `uri` and `opts` properties. [PR #828](https://github.com/apollostack/apollo-client/pull/828) [Issue #806](https://github.com/apollostack/apollo-client/issues/806)
- Prevent store rehydration if queries and mutations are not empty. [PR #814](https://github.com/apollostack/apollo-client/pull/814)
- Fix an issue with `observableQuery.currentResult()` when the query had returned an error.

#### v0.5.0-1 first preview
- **new Feature**: Add fetchMore-style subscribeToMore function which updates a query result based on a subscription. [PR #797](https://github.com/apollostack/apollo-client/pull/797)
- Fix accidental breaking change in updateQueries that was introduced in 0.5.0-0 [PR 801](https://github.com/apollostack/apollo-client/pull/801)

#### v0.5.0-0 first preview

- **new Feature**: Implement query reducers, which run on every query result/ mutation. [PR #766](https://github.com/apollostack/apollo-client/pull/766)
- **Refactor**: Reimplement internal store reading in terms of the [graphql-anywhere](https://github.com/apollostack/graphql-anywhere) package, which cleanly separates the GraphQL execution logic from Apollo's specific cache format. This will allow us to make the store reading much more extensible, including enabling developers to write their own custom client-side resolvers to implement client-side computed fields, read from Redux with GraphQL, and redirect cache reads.
- **Feature removal**: Remove query diffing functionality to make client more predictable and simplify implementation. Queries will still read from the store, and if the store does not have all of the necessary data the entire query will fetch from the server. Read justification and discussion in [Issue #615](https://github.com/apollostack/apollo-client/issues/615) [PR #693](https://github.com/apollostack/apollo-client/pull/693)
- **Breaking change**: Move batching to network interface and split off query merging into separate package [PR #734](https://github.com/apollostack/apollo-client/pull/734)
- **Feature removal**: No more `(read|diff)(Fragment|SelectionSet)FromStore`.
- **Feature removal**: No more `write(Fragment|SelectionSet)ToStore`.
- Fix: refetch only updates original query variable options
- Fix: Moved @types packages from devDependencies to dependencies as discussed in [Issue #713](https://github.com/apollostack/apollo-client/issues/713)
- **Refactor**: Rewrite how fragments are handled. Remove all validation of fragments when writing to the store, assuming that a spec-compliant server will return a valid set of fragments and results. On reading from the store, use `__typename` if it exists, and strongly encourage using the `addTypename: true` option by warning when the `__typename` field is not in the query and result. [Issue #739](https://github.com/apollostack/apollo-client/issues/739) [PR #767](https://github.com/apollostack/apollo-client/pull/767)
- GraphQL subscriptions fire an action when new data arrives [PR #775](https://github.com/apollostack/apollo-client/pull/775)
- **Feature removal and addition**: The `ApolloClient` constructor no longer accepts a `queryTransformer` option. Instead, there is a a new `addTypename` option which is on by default. [Issue #616](https://github.com/apollostack/apollo-client/issues/616) [PR #779](https://github.com/apollostack/apollo-client/pull/779)
- **Refactor**: removed circular dependency in data/store.ts [Issue #731](https://github.com/apollostack/apollo-client/issues/731) [PR #778](https://github.com/apollostack/apollo-client/pull/778)
- added "ApolloClient" to the named exports to make it compatible with Angular2 AOT compile [Issue #758](https://github.com/apollostack/apollo-client/issues/758) [PR #778](https://github.com/apollostack/apollo-client/pull/778)
- Fix: moved dev @types to devDependencies otherwise they potentially brake projects that are importing apollo-client [Issue #713](https://github.com/apollostack/apollo-client/issues/713) [PR #778](https://github.com/apollostack/apollo-client/pull/778)
- Fix rejecting promises on `refetch` and similar methods. Also improve error handling and stop using `ApolloError` internally. [Failing test in PR #524](https://github.com/apollostack/apollo-client/pull/524) [PR #781](https://github.com/apollostack/apollo-client/pull/781)
- Fix multidimentional array handling. [Issue #776](https://github.com/apollostack/apollo-client/issues/776) [PR #785](https://github.com/apollostack/apollo-client/pull/785)
- Add support for Enum inline arguments [Issue #183](https://github.com/apollostack/apollo-client/issues/183) [PR #788](https://github.com/apollostack/apollo-client/pull/788)
- Make it possible to subscribe to the same observable query multiple times. The query is initialized on the first subscription, and torn down after the last. Now, QueryManager is only aware of one subscription from the ObservableQuery, no matter how many were actually registered. This fixes issues with `result()` and other ObservableQuery features that relied on subscribing multiple times to work. This should remove the need for the workaround in `0.4.21`. [Repro in PR #694](https://github.com/apollostack/apollo-client/pull/694) [PR #791](https://github.com/apollostack/apollo-client/pull/791)

### v0.4.21
- Added some temporary functions (`_setVariablesNoResult` and `_setOptionsNoResult`) to work around a `react-apollo` problem fundamentally caused by the issue highlighted in [PR #694](https://github.com/apollostack/apollo-client/pull/694). The code as been refactored on `master`, so we expect it to be fixed in 0.5.x, and is not worth resolving now.

### v0.4.20
- Fix: Warn but do not fail when refetchQueries includes an unknown query name [PR #700](https://github.com/apollostack/apollo-client/pull/700)
- Fix: avoid field error on mutations after a query cancellation or a query failure by enforcing returnPartialData during previous data retrieval before applying a mutation update. [PR #696](https://github.com/apollostack/apollo-client/pull/696) and [Issue #647](https://github.com/apollostack/apollo-client/issues/647).
- Add observableQuery.setVariables function [PR #635](https://github.com/apollostack/apollo-client/pull/635)
- Add observableQuery.currentResult function [PR #697](https://github.com/apollostack/apollo-client/pull/697)
- Update to typescript 2.0.3 [PR #697](https://github.com/apollostack/apollo-client/pull/697)

### v0.4.19
- Fix: set default reduxRootKey for backwards-compatibility when using ApolloClient as middleware  [PR #688](https://github.com/apollostack/apollo-client/pull/688)

### v0.4.18

- Fix bug with null fragments introduced in 0.4.16 [PR #683](https://github.com/apollostack/apollo-client/pull/683)
- Set reduxRootKey for backwards-compatibility, even when using reduxRootSelector [PR #685](https://github.com/apollostack/apollo-client/pull/683)

### v0.4.17

- This version is identical to 0.4.15. It was published over 0.4.16 because that had some unintentional breaking changes. Once the breaks are identified and fixed, there will be a 0.4.18 with the new features.

### v0.4.16 (deprecated, had breaking changes)

- **Backwards compatible deprecation** Add a `reduxRootSelector` option and deprecate `reduxRootKey`. This will allow people to put Apollo anywhere they like, even inside a store otherwise managed by ImmutableJS. Note: if you pass a `reduxRootKey` in this version, it will automatically create a `reduxRootSelector` for you, and attach it to the `ApolloClient` instance as before, but this behavior will be removed in `0.5`. [PR #631](https://github.com/apollostack/apollo-client/pull/631)
- Make sure stopping a poll interval doesn't stop updates from the store. [PR #625](https://github.com/apollostack/apollo-client/pull/625)
- Include more type definitions and methods in root export for use in react-apollo [PR #619](https://github.com/apollostack/apollo-client/pull/619)
- Added `resultTransformer` and `resultComparator` to `ApolloClient`/`QueryManager`, which afford the ability to transform result objects immediately before they are returned to the application. [PR #446](https://github.com/apollostack/apollo-client/pull/446)
- Fixed issue with nested fragments overriding each other. [PR #629](https://github.com/apollostack/apollo-client/pull/629)

### v0.4.15

- Options set in middleware can override the fetch query in the network layer. [Issue #627](https://github.com/apollostack/apollo-client/issues/627) and [PR #628](https://github.com/apollostack/apollo-client/pull/628).
- Make `returnPartialData` work better with fragments. [PR #580](https://github.com/apollostack/apollo-client/pull/580)

### v0.4.14

- Avoid extra `assign` when there are no optimistic updates present. [PR #597]((https://github.com/apollostack/apollo-client/pull/597)
- Fixed issue with error passing with query merging. [PR #589](https://github.com/apollostack/apollo-client/pull/589) and [Issue #551](https://github.com/apollostack/apollo-client/issues/551).
- Allow network interface middlewares to change the `req.request` object to add additional fields to the request body. [PR #548](https://github.com/apollostack/apollo-client/pull/548) and [Issue #547](https://github.com/apollostack/apollo-client/issues/547).
- Fixed an issue with batching and variables used in directives. [PR #584](https://github.com/apollostack/apollo-client/pull/584) and [Issue #577](https://github.com/apollostack/apollo-client/issues/577).
- Implemented transport-level batching the way it is currently supported within Apollo Server. [PR #531](https://github.com/apollostack/apollo-client/pull/531) and [Issue #505](https://github.com/apollostack/apollo-client/issues/505).
- [Experimental] Change subscription API to `subscribe` function on Apollo Client instance, and remove `fetchMore`-style API temporarily.

### v0.4.13

- Fix issue where starting, stopping, then starting a polling query with the same interval wasn't handled correctly by the scheduler. Opened as [PR #555](https://github.com/apollostack/apollo-client/pull/555) and merged via [PR #568](https://github.com/apollostack/apollo-client/pull/568).
- Fixed an issue with used variables in directives related to unused variables stripping [PR #563](https://github.com/apollostack/apollo-client/pull/563) and [Issue #562](https://github.com/apollostack/apollo-client/issues/562)
- Change subscription API to use `updateQuery`, like `fetchMore` does, instead of `updateFunction`. [PR #574](https://github.com/apollostack/apollo-client/pull/574)

### v0.4.12

- Fixed an issue with named fragments in batched queries. [PR #509](https://github.com/apollostack/apollo-client/pull/509) and [Issue #501](https://github.com/apollostack/apollo-client/issues/501).
- Fixed an issue with unused variables in queries after diffing queries against information available in the store. [PR #518](https://github.com/apollostack/apollo-client/pull/518) and [Issue #496](https://github.com/apollostack/apollo-client/issues/496).
- Add code to support GraphQL subscriptions. [PR #540](https://github.com/apollostack/apollo-client/pull/540).
- Fixed a couple of issues within query merging that caused issues with null values or arrays in responses. [PR #523](https://github.com/apollostack/apollo-client/pull/523).
- Added an `updateQuery` method on observable queries. Allows application code to arbitrary change the result of a query normalized to store, without issuing any network requests. [PR #506](https://github.com/apollostack/apollo-client/pull/506) and [Issue #495](https://github.com/apollostack/apollo-client/issues/495).
- Fixed issue where result of fetchMore from server wasn't being passed through [PR #508](https://github.com/apollostack/apollo-client/pull/508)

### v0.4.11

- Added an `refetchQueries` option to `mutate`. The point is to just refetch certain queries on a mutation rather than having to manually specify how the result should be incorporated for each of them with `updateQueries`. [PR #482](https://github.com/apollostack/apollo-client/pull/482) and [Issue #448](https://github.com/apollostack/apollo-client/issues/448).
- Print errors produced by application-supplied reducer functions passed to `updateQueries` or `updateQuery` options for `mutate` or `fetchMore` respectively. [PR #500](https://github.com/apollostack/apollo-client/pull/500) and [Issue #479](https://github.com/apollostack/apollo-client/issues/479).

### v0.4.10

- Fixed issue with alias names in batched queries. [PR #493](https://github.com/apollostack/apollo-client/pull/493) and [Issue #490](https://github.com/apollostack/apollo-client/issues).
- Add loading state tracking within Apollo Client in order to simplify the handling of loading state within the view layers. [Issue #342](https://github.com/apollostack/apollo-client/issues/342) and [PR #467](https://github.com/apollostack/apollo-client/pull/467)

- Fixed the way new variables extend the original arguments when passed to methods `fetchMore` and `refetch`. [PR #497](https://github.com/apollostack/apollo-client/pull/497).

### v0.4.9

- Fixed issue with `fragments` array for `updateQueries`. [PR #475](https://github.com/apollostack/apollo-client/pull/475) and [Issue #470](https://github.com/apollostack/apollo-client/issues/470).
- Add a new experimental feature to observable queries called `fetchMore`. It allows application developers to update the results of a query in the store by issuing new queries. We are currently testing this feature internally and we will document it once it is stable. [PR #472](https://github.com/apollostack/apollo-client/pull/472).

### v0.4.8

- Add `useAfter` function that accepts `afterwares`. Afterwares run after a request is made (after middlewares). In the afterware function, you get the whole response and request options, so you can handle status codes and errors if you need to. For example, if your requests return a `401` in the case of user logout, you can use this to identify when that starts happening. It can be used just as a `middleware` is used. Just pass an array of afterwares to the `useAfter` function.
- Fix issues with union type handling for inline and named fragments. [PR #356](https://github.com/apollostack/apollo-client/pull/356/files), [Issue #354](https://github.com/apollostack/apollo-client/issues/354) [Issue #355](https://github.com/apollostack/apollo-client/issues/355).
- Add a stack trace to `ApolloError`. [PR #445](https://github.com/apollostack/apollo-client/pull/445) and [Issue #434](https://github.com/apollostack/apollo-client/issues/434).
- Fixed an extra log of errors on `query` calls. [PR #445](https://github.com/apollostack/apollo-client/pull/445) and [Issue #423](https://github.com/apollostack/apollo-client/issues/423).
- Fix repeat calls to a query that includes fragments [PR #447](https://github.com/apollostack/apollo-client/pull/447).
- GraphQL errors on mutation results now result in a rejected promise and are no longer a part of returned results. [PR #465](https://github.com/apollostack/apollo-client/pull/465) and [Issue #458](https://github.com/apollostack/apollo-client/issues/458).
- Don't add fields to root mutations and root queries [PR #463](https://github.com/apollostack/apollo-client/pull/463) and [Issue #413](https://github.com/apollostack/apollo-client/issues/413).

### v0.4.7

- Added flattening of fragments within `createFragment`. [PR #437](https://github.com/apollostack/apollo-client/pull/437) and [Issue #421](https://github.com/apollostack/apollo-client/issues/421).

### v0.4.6

- Integrated the scheduler so that polling queries on the same polling interval are batched together. [PR #403](https://github.com/apollostack/apollo-client/pull/403) and [Issue #401](https://github.com/apollostack/apollo-client/issues/401).
- Fixed a bug where fetching a query without an id and then later with an id resulted in an orphaned node within the store. [Issue #344](https://github.com/apollostack/apollo-client/issues/344) and [PR #389](https://github.com/apollostack/apollo-client/pull/389).
- Fix typings for some refactored types, `ObservableQuery` and `WatchQueryOptions`. [PR #428](https://github.com/apollostack/apollo-client/pull/428)

### v0.4.5

- Fix the issue of using query transformers with mutations containing `optimisticResponse` or `updateQueries`. [PR #426](https://github.com/apollostack/apollo-client/pull/426).

### v0.4.4

- Make sure query transformers are also applied to named fragments, and new methods that allow transforming query document with multiple query transformers. [Issue #373](https://github.com/apollostack/apollo-client/issues/373) [PR #412](https://github.com/apollostack/apollo-client/pull/412)

### v0.4.3

- Introduce a new (preferable) way to express how the mutation result should be incorporated into the store and update watched queries results: `updateQueries`. [PR #404](https://github.com/apollostack/apollo-client/pull/404).
- Writing query results to store no longer creates new objects (and new references) in cases when the new value is identical to the old value in the store.

### v0.4.2

- Added the `batchInterval` option to ApolloClient that allows you to specify the width of the batching interval as per your app's needs. [Issue #394](https://github.com/apollostack/apollo-client/issues/394) and [PR #395](https://github.com/apollostack/apollo-client/pull/395).
- Stringify `storeObj` for error message in `diffFieldAgainstStore`.
- Fix map function returning `undefined` in `removeRefsFromStoreObj`. [PR #393](https://github.com/apollostack/apollo-client/pull/393)
- Added deep result comparison so that observers are only fired when the data associated with a particular query changes. This change eliminates unnecessary re-renders and improves UI performance. [PR #402](https://github.com/apollostack/apollo-client/pull/402) and [Issue #400](https://github.com/apollostack/apollo-client/issues/400).
- Added a "noFetch" option to WatchQueryOptions that only returns available data from the local store (even it is incomplete). The `ObservableQuery` returned from calling `watchQuery` now has `options`, `queryManager`, and `queryId`. The `queryId` can be used to read directly from the state of `apollo.queries`. [Issue #225](https://github.com/apollostack/apollo-client/issues/225), [Issue #342](https://github.com/apollostack/apollo-client/issues/342), and [PR #385](https://github.com/apollostack/apollo-client/pull/385).

### v0.4.1

- Allow `client.mutate` to accept an `optimisticResponse` argument to update the cache immediately, then after the server responds replace the `optimisticResponse` with the real response. [Issue #287](https://github.com/apollostack/apollo-client/issues/287) [PR #336](https://github.com/apollostack/apollo-client/pull/336)

### v0.4.0

This release has a minor version bump, which means npm will not automatically update to this version. Consider the list of breaking changes below, then upgrade and update your app correspondingly.

- **Breaking change** Remove backcompat shim for `import ... from 'apollo-client/gql'`. Instead, use the `graphql-tag` package as recommended in the docs and official examples. [Issue #324](https://github.com/apollostack/apollo-client/issues/324) [PR #387](https://github.com/apollostack/apollo-client/pull/387)

- **Breaking change** Moved refetch(), startPolling(), and stopPolling() methods from QuerySubscription to ObservableQuery. This shouldn't affect anyone using `react-apollo`, but if you were calling those methods on the subscription directly, you need to call them on the query handle/observable instead. The benefit of this is that developers that want to use RxJS for their observable handling can now have access to these methods. [Issue #194] (https://github.com/apollostack/apollo-client/issues/194) and [PR #362] (https://github.com/apollostack/apollo-client/pull/362)
- **Breaking change** Unified error handling for GraphQL errors and network errors. Both now result in rejected promises and passed as errors on observables through a new `ApolloError` type. This is a significant departure from the previous method of error handling which passed GraphQL errors in resolvers and `next` methods on subscriptions. [PR #352](https://github.com/apollostack/apollo-client/pull/352)

### v0.3.30

- Don't throw on unknown directives, instead just pass them through. This can open the door to implementing `@live`, `@defer`, and `@stream`, if coupled with some changes in the network layer. [PR #372](https://github.com/apollostack/apollo-client/pull/372)

### v0.3.29

- Made sure that query merging is only applied when we have more than one query in the batcher's queue [Issue #308](https://github.com/apollostack/apollo-client/issues/308) and [PR #369](https://github.com/apollostack/apollo-client/pull/369).

### v0.3.28

- Added missing export for the `addQueryMerging` method defined in the docs [here](http://docs.apollostack.com/apollo-client/network.html#addQueryMerging). [PR #364](https://github.com/apollostack/apollo-client/pull/364) and [Issue #363](https://github.com/apollostack/apollo-client/issues/363).
- Made sure `diffSelectionSetAgainstStore` will return any available data from the local cache if `throwOnMissingField` is `false`, even if some fields in the query are missing. This also means that the `returnPartialData` option of `watchQuery` will return partial data if some fields are missing in the cache, rather than an empty object. [Issue #359](https://github.com/apollostack/apollo-client/issues/359) and [PR #360](https://github.com/apollostack/apollo-client/pull/360).

### v0.3.27

- Removed dependency on `graphql` npm package, which was causing compilation errors in the React Native bundler. Issues [#261](https://github.com/apollostack/apollo-client/issues/261) [#163](https://github.com/apollostack/apollo-client/issues/163), [PR #357](https://github.com/apollostack/apollo-client/pull/357)
- Added support for query composition through fragments [Issue #338](https://github.com/apollostack/apollo-client/issues/338) and [PR #343](https://github.com/apollostack/apollo-client/pull/343)

### v0.3.26

- Exposed a `printAST` method that is just `graphql-js`'s `print` method underneath [PR #337](https://github.com/apollostack/apollo-client/pull/337). With [PR #277](https://github.com/apollostack/apollo-client/pull/277), we moved to using the query AST as the representation of the query passed to the network interface. Unfortunately, this broke implementations of network interfaces. By exposing `printAST`, custom network interface implementations will be able to convert the query AST to a string easily.

### v0.3.25

- Fix regression where options passed to query and watchQuery were modified if `shouldForceFetch` was false. [Issue #339](https://github.com/apollostack/apollo-client/issues/317) [PR #340](https://github.com/apollostack/apollo-client/pull/340)
- **Add flexible mutation result handling to Apollo Client.**
  - This is done by passing an `resultBehaviors` option to `client.mutate`, with an array of "Mutation Result Behaviors".
  - You can attach any number of result behaviors to each mutation.
  - These result behaviors are attached to the `MUTATION_RESULT` redux action that is dispatched when the query result arrives from the store, and are handled by special "Mutation Behavior Reducers". These are similar to regular Redux reducers, but they get a whole bunch of GraphQL-specific information in the arguments, and are all called synchronously in order when the result of a mutation arrives.
  - In this version, Apollo Client ships with a set of default mutation result behaviors/reducers including `ARRAY_INSERT`, `DELETE`, and `ARRAY_DELETE`, but you can add any custom ones you want by passing the new `mutationBehaviorReducers` option to the `ApolloClient` constructor.
  - The previous default functionality of merging all mutation results into the store is preserved.
  - Added `client.dataId` and `client.fieldWithArgs` helpers to generate store paths for mutation behaviors.
  - [PR #320](https://github.com/apollostack/apollo-client/pull/320) [Read the design in depth in Issue #317](https://github.com/apollostack/apollo-client/issues/317)
- Added support for resetting the store [Issue #158](https://github.com/apollostack/apollo-client/issues/158) and [PR #314](https://github.com/apollostack/apollo-client/pull/314).
- Deprecate `apollo-client/gql` for `graphql-tag` and show a meaningful warning when importing
  `apollo-client/gql`

### v0.3.22 + v0.3.23 + v0.3.24

- Fix unintentional breaking change where `apollo-client/gql` import stopped working. [Issue #327](https://github.com/apollostack/apollo-client/issues/327)

### v0.3.21

- Move out GraphQL query parsing into a new package [`graphql-tag`](https://github.com/apollostack/graphql-tag) with a backcompat shim for `apollo-client/gql`. [Issue #312](https://github.com/apollostack/apollo-client/issues/312) [PR #313](https://github.com/apollostack/apollo-client/pull/313)
- Added `ssrMode` (to disable `forceFetch` queries completely) and `ssrForceFetchDelay` (to disable it for a short time period). This is for server-side rendering -- on the server it doesn't make sense to force fetch (you just want a single snapshot of data, not changing data), and when you first re-render on the client, the server's data is up to date, so there's no need to re-fetch. [Issue #298](https://github.com/apollostack/apollo-client/issues/298) [PR #309](https://github.com/apollostack/apollo-client/pull/309)
- `addTypename` query transform now doesn't add extra `__typename` fields where they are already present. [PR #323](https://github.com/apollostack/apollo-client/pull/323)

### v0.3.20

- Exported `writeQueryToStore` and `writeFragmentToStore` directly from `apollo-client` to match `readQueryFromStore` and `readFragmentFromStore`. [PR #311](https://github.com/apollostack/apollo-client/pull/311)
- Add (optional) `returnPartialData` to `readFragmentFromStore` and `readQueryFromStore`. [PR #310](https://github.com/apollostack/apollo-client/pull/310)

### v0.3.19

- Exported `addTypename` query transform directly from `apollo-client` so that it doesn't need to be imported from a submodule. [PR #303](https://github.com/apollostack/apollo-client/pull/303)
- Made network interfaces from `createNetworkInterface` have batching capability by default. [PR #303](https://github.com/apollostack/apollo-client/pull/303)

### v0.3.18

- Solved an issue that occurred when merging two queries with exactly the same query document [Issue #296](https://github.com/apollostack/apollo-client/issues/296) and [PR #299](https://github.com/apollostack/apollo-client/pull/299)

### v0.3.17

- Add `shouldBatch` option to `ApolloClient` constructor, default to `false` for now. [PR #294](https://github.com/apollostack/apollo-client/pull/294)

### v0.3.16

- Implemented query merging and batching support [Issue #164](https://github.com/apollostack/apollo-client/issues/164), [PR #278](https://github.com/apollostack/apollo-client/pull/278) and [PR #277](https://github.com/apollostack/apollo-client/pull/277)

### v0.3.15

- Added support for `@skip` and `@include` directives - see [Issue #237](https://github.com/apollostack/apollo-client/issues/237) and [PR #275](https://github.com/apollostack/apollo-client/pull/275)

### v0.3.14

- Added support for inline object and array arguments in queries and mutations, where previously you had to use variables. [PR #252](https://github.com/apollostack/apollo-client/pull/252)
- Added name fragment support within mutations [Issue #273](https://github.com/apollostack/apollo-client/issues/273) and [PR #274](https://github.com/apollostack/apollo-client/pull/274)
- Now sending the operation name along with the query to the server [Issue #259](https://github.com/apollostack/apollo-client/issues/259) and [PR #282](https://github.com/apollostack/apollo-client/pull/282)

### v0.3.13

- Removed AuthTokenHeaderMiddleware code and related tests from apollo-client [Issue #247](https://github.com/apollostack/apollo-client/issues/247)
- Added named fragment support [Issue #80](https://github.com/apollostack/apollo-client/issues/80) and [PR #251](https://github.com/apollostack/apollo-client/pull/251).
- Added basic guards to our Redux Store `subscribe` to prevent `broadcastQueries` from being called unnecessarily
- Fixed polling leak issue that occured with multiple polling queries (https://github.com/apollostack/apollo-client/issues/248)
- add whatwg-fetch to fix promise problems with fetch (catch error '{}') that occurs in special browser/older browser (eg. Wechat browser in China )[PR #256](https://github.com/apollostack/apollo-client/pull/256).
- updated graphql dependency to include ^0.6.0

### v0.3.12

- Fix query transformation for queries called with `forceFetch`. [PR #240](https://github.com/apollostack/apollo-client/pull/240)

### v0.3.11

- Add support for basic query transformation before submitting to the server by passing an option to `ApolloClient` constructor. (e.g. adding `__typename` to each SelectionSet) [Issue #230](https://github.com/apollostack/apollo-client/issues/230) [PR #233](https://github.com/apollostack/apollo-client/pull/233)

### v0.3.10

- Resolve a race condition between `QueryManager` `stopQuery()` and `broadcastQueries()`, which would result in an error `listener is not a function`. [Issue #231](https://github.com/apollostack/apollo-client/issues/231) [PR #232](https://github.com/apollostack/apollo-client/pull/232)

### v0.3.9

- Namespace Apollo action types to prevent collision with user's own Redux action types. [Issue #210](https://github.com/apollostack/apollo-client/issues/210) [PR #222](https://github.com/apollostack/apollo-client/pull/222)
- Queries on refetch return promises. [PR #178](https://github.com/apollostack/apollo-client/pull/178)

### v0.3.8

- Add support for [GraphQLJSON](https://github.com/taion/graphql-type-json) scalar type by changing the way we identify scalar types when writing to the store. [Issue #217](https://github.com/apollostack/apollo-client/issues/217) [PR #219](https://github.com/apollostack/apollo-client/pull/219)

### v0.3.7

- Add `dataIdFromObject` option to `ApolloClient` constructor, to allow data normalization. This function should take a GraphQL result object, and return an ID if one can be found. [Issue #204](https://github.com/apollostack/apollo-client/issues/204) [PR #214](https://github.com/apollostack/apollo-client/pull/214)

### v0.3.6

- Use `console.error` to log unhandled network errors. [Issue #189](https://github.com/apollostack/apollo-client/issues/189) [PR #203](https://github.com/apollostack/apollo-client/pull/203)
- Suggest using variables instead of inline arguments for non-scalar types. [Issue #202](https://github.com/apollostack/apollo-client/issues/202) [PR #211](https://github.com/apollostack/apollo-client/pull/211)

### v0.3.5

- Improve error message when a dev forgets `gql` to link to docs. [PR #181](https://github.com/apollostack/apollo-client/pull/181)
- Memoize results from `gql`, so that we save time on parsing, and we can use `===` to compare queries for performance. [Issue #199](https://github.com/apollostack/apollo-client/issues/199) [PR #200](https://github.com/apollostack/apollo-client/pull/200)
- Fix error when using `returnPartialData`. [Issue #193](https://github.com/apollostack/apollo-client/issues/193) [PR #201](https://github.com/apollostack/apollo-client/pull/201)
- Add basic interoperability with other Observable implementations like RxJS. [Issue #149](https://github.com/apollostack/apollo-client/issues/149) [PR #196](https://github.com/apollostack/apollo-client/pull/196)

### v0.3.4

- Fix improperly published package that broke submodule paths. [Issue #186](https://github.com/apollostack/apollo-client/issues/186)

### v0.3.3

- Fix regression from 0.3.2 that broke root query diffing
- Enhance query printer so that it can print multiple root queries [Issue #184](https://github.com/apollostack/apollo-client/issues/184) [react-apollo issue #45](https://github.com/apollostack/react-apollo/issues/45) [PR #185](https://github.com/apollostack/apollo-client/pull/185)

### v0.3.2

- Added support for inline fragments. [Issue #147](https://github.com/apollostack/apollo-client/issues/147) [PR #175](https://github.com/apollostack/apollo-client/pull/175)
- Removed vestigial code that partially implemented refetching via the Relay Node interface, but was not possible to use through the public API.

### v0.3.1

- Made client more robust in the case where the server returns an empty error array, even though that's not in the GraphQL spec. [Issue #156](https://github.com/apollostack/apollo-client/issues/155) [PR #173](https://github.com/apollostack/apollo-client/pull/173)

### v0.3.0

- **Breaking change:** Require all queries to be wrapped with a `gql` template literal tag, and throw an error when they aren't. [Issue #155](https://github.com/apollostack/apollo-client/issues/155) [PR #168](https://github.com/apollostack/apollo-client/pull/168)
- Remove all dependencies on the `graphql` parser module at runtime, except for the `gql` template literal tag, so that queries can be pre-parsed in production to save on parsing overhead.
- Add everything that isn't a compiled file to `npmignore`. [PR #165](https://github.com/apollostack/apollo-client/pull/165)
- Move importable modules to root. [PR #169](https://github.com/apollostack/apollo-client/pull/169)

### v0.2.0

- Add polling functionality to `watchQuery`. [Issue #145](https://github.com/apollostack/apollo-client/issues/145) [PR #153](https://github.com/apollostack/apollo-client/pull/153)

### v0.1.0

Initial release. We didn't track changes before this version.<|MERGE_RESOLUTION|>--- conflicted
+++ resolved
@@ -3,12 +3,9 @@
 Expect active development and potentially significant breaking changes in the `0.x` track. We'll try to be diligent about releasing a `1.0` version in a timely fashion (ideally within 3 to 6 months), to signal the start of a more stable API.
 
 ### vNEXT
-<<<<<<< HEAD
 - Fix: query subscription is not skipped when there is a successful query after an error, even if data is the same as before the error occured. [PR #1601] (https://github.com/apollographql/apollo-client/pull/1601)
-=======
 - ObservableQuery.refetch() returns a rejected Promise instead of throwing an Error when fetchPolicy === 'cache-only' [PR #1592](https://github.com/apollographql/apollo-client/pull/1592)
 - Fix: Remove usage of Array.findIndex (not supported by IE) [PR #1585](https://github.com/apollographql/apollo-client/pull/1585)
->>>>>>> e82336e5
 
 ### 1.0.3
 - Fix: Remove usage of String.endsWith (not supported by IE) [PR #1583](https://github.com/apollographql/apollo-client/pull/1583)
